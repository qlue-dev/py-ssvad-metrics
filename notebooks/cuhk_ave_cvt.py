import argparse
import os
from pathlib import Path

import cv2
import pandas as pd
import math
from ssvad_metrics.data_schema import VADAnnotation, VADFrame, AnomalousRegion


def main(args):
    anno_files = list(Path(args.annos).glob("*.txt"))
    assert len(anno_files) > 0
    if not os.path.exists(args.outdir):
        os.makedirs(args.outdir, exist_ok=True)
    for anno_fpath in anno_files:
        nn = os.path.splitext(anno_fpath.name)[0][-5:-3]
        video_path = os.path.join(args.dir, nn + ".avi")
        print(video_path)
        cap = cv2.VideoCapture(video_path)
        if not cap.isOpened():
            raise IOError("can not open")
        cap.set(cv2.CAP_PROP_POS_AVI_RATIO, 1)
        _d = dict(
            frames_count=int(cap.get(cv2.CAP_PROP_FRAME_COUNT)),
            is_anomalous_regions_available=True,
            is_anomaly_track_id_available=True,
            video_length_sec=cap.get(cv2.CAP_PROP_POS_MSEC),
            frame_width=int(cap.get(cv2.CAP_PROP_FRAME_WIDTH)),
            frame_height=int(cap.get(cv2.CAP_PROP_FRAME_HEIGHT)),
            frame_rate=cap.get(cv2.CAP_PROP_FPS),
            frames=[]
        )
        annos_df = pd.read_csv(
            anno_fpath, sep=" ", index_col=False, header=None, names=["filename", "T", "x", "y", "w", "h"])
        annos_df["frame_id"] = annos_df["filename"].apply(
            lambda x: int(os.path.splitext(x)[0]))
        annos_df = annos_df.sort_values("frame_id")
        annos_df_grouped = {
            name: group for name, group in annos_df.groupby("frame_id")}
        for frame_id in range(_d["frames_count"]):
            frame_id += 1  # since frame index start from 1
            try:
                _f = annos_df_grouped[frame_id]
            except KeyError:
                _f = None
            if _f is None:
                frame = VADFrame(
                    frame_id=frame_id,
                    frame_filename="%04d.jpg" % int(frame_id),
                    video_time_sec=None,
                    anomaly_track_id=-1,
                    frame_level_score=None,
                    anomalous_regions=[]
                )
            else:
                anomalous_regions = [
                    AnomalousRegion(
                        bounding_box=[
<<<<<<< HEAD
                            max(0, math.floor(row["x"]-row["w"]/2)),
                            max(0, math.floor(row["y"]-row["h"]/2)),
                            min(_d['frame_width'], math.ceil(row["x"]+row["w"]/2)),
                            min(_d['frame_height'], math.ceil(row["y"]+row["h"]/2))
=======
                            math.floor(row["x"]-row["w"]/2),
                            math.floor(row["y"]-row["h"]/2),
                            math.ceil(row["x"]+row["w"]/2),
                            math.ceil(row["y"]+row["h"]/2)
>>>>>>> 79df40b7
                        ],
                        score=1.0
                    )
                    for _, row in _f.iterrows()
                ]
                frame = VADFrame(
                    frame_id=frame_id,
                    frame_filename=_f.iloc[0]["filename"],
                    video_time_sec=None,
                    anomaly_track_id=int(_f.iloc[0]["T"]),
                    frame_level_score=None,
                    anomalous_regions=anomalous_regions
                )
            _d["frames"].append(frame)
        out = os.path.join(args.outdir, os.path.splitext(
            anno_fpath.name)[0] + ".json")

        vad_anno = VADAnnotation(**_d)
        with open(out, "w") as fp:
            fp.write(vad_anno.json())


if __name__ == "__main__":
    parser = argparse.ArgumentParser()
    parser.add_argument(
        "-d", "--dir", required=True,
        help="Path to the directory containing AVI files")
    parser.add_argument(
        "-a", "--annos", required=True,
        help="Path to the annotations (from street scene) of given Test files"
    )
    parser.add_argument(
        "-o", "--outdir", default="output",
        help="Path to output directory"
    )
    args = parser.parse_args()
    main(args)<|MERGE_RESOLUTION|>--- conflicted
+++ resolved
@@ -57,17 +57,10 @@
                 anomalous_regions = [
                     AnomalousRegion(
                         bounding_box=[
-<<<<<<< HEAD
-                            max(0, math.floor(row["x"]-row["w"]/2)),
-                            max(0, math.floor(row["y"]-row["h"]/2)),
-                            min(_d['frame_width'], math.ceil(row["x"]+row["w"]/2)),
-                            min(_d['frame_height'], math.ceil(row["y"]+row["h"]/2))
-=======
                             math.floor(row["x"]-row["w"]/2),
                             math.floor(row["y"]-row["h"]/2),
                             math.ceil(row["x"]+row["w"]/2),
                             math.ceil(row["y"]+row["h"]/2)
->>>>>>> 79df40b7
                         ],
                         score=1.0
                     )
