--- conflicted
+++ resolved
@@ -5,10 +5,6 @@
 import cv2
 import pandas as pd
 import math
-<<<<<<< HEAD
-from ssvad_metrics.data_schema import AnomalousRegion, VADAnnotation, VADFrame
-=======
->>>>>>> 79df40b7
 
 
 def main(args):
@@ -56,21 +52,12 @@
                 )
             else:
                 anomalous_regions = [
-<<<<<<< HEAD
-                    AnomalousRegion(
-                        bounding_box=[
-                            max(0, math.floor(row["x"]-row["w"]/2)),
-                            max(0, math.floor(row["y"]-row["h"]/2)),
-                            min(_d['frame_width'], math.ceil(row["x"]+row["w"]/2)),
-                            min(_d['frame_height'], math.ceil(row["y"]+row["h"]/2))
-=======
                     {
                         "bounding_box": [
                             math.floor(row["x"]-row["w"]/2),
                             math.floor(row["y"]-row["h"]/2),
                             math.ceil(row["x"]+row["w"]/2),
                             math.ceil(row["y"]+row["h"]/2)
->>>>>>> 79df40b7
                         ],
                         score=1.0
                     )
